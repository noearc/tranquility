--[[
Copyright (C) 2023 David Minnix

    This program is free software: you can redistribute it and/or modify
    it under the terms of the GNU General Public License as published by
    the Free Software Foundation, either version 3 of the License, or
    (at your option) any later version.

    This program is distributed in the hope that it will be useful,
    but WITHOUT ANY WARRANTY; without even the implied warranty of
    MERCHANTABILITY or FITNESS FOR A PARTICULAR PURPOSE.  See the
    GNU General Public License for more details.

    You should have received a copy of the GNU General Public License
    along with this program.  If not, see <http://www.gnu.org/licenses/>.
]]
--
require("coroutine")
t = require("tranquility")

print(t._VERSION)

<<<<<<< HEAD
local pat = t.p(1, t.s("gabba"))
=======

local pat = t.p(1, t.s("gabba")):fast(t.cat({ 1, 2, 3, 4 }))
>>>>>>> 1e902541
t.Clock:start()

print(coroutine.resume(t.Clock._notifyCoroutine))
while coroutine.resume(t.Clock._notifyCoroutine) do
	--[[ poll for user input]]
	--
	print("boop")
end
--print(coroutine.resume(t.Clock._notifyCoroutine))
--print(coroutine.resume(t.Clock._notifyCoroutine))
--print(coroutine.resume(t.Clock._notifyCoroutine))

print("all done")<|MERGE_RESOLUTION|>--- conflicted
+++ resolved
@@ -20,12 +20,9 @@
 
 print(t._VERSION)
 
-<<<<<<< HEAD
-local pat = t.p(1, t.s("gabba"))
-=======
 
 local pat = t.p(1, t.s("gabba")):fast(t.cat({ 1, 2, 3, 4 }))
->>>>>>> 1e902541
+
 t.Clock:start()
 
 print(coroutine.resume(t.Clock._notifyCoroutine))
